<img src="https://cdn-uploads.huggingface.co/production/uploads/635364b3c41f548fe39db945/T6ffjtAkFkI76QjXmN6iR.png" alt="Dimple" style="width:100%;"/>

<p align="center">
🤗 <a href="https://huggingface.co/rp-yu/Dimple-7B">Model</a>&nbsp&nbsp | &nbsp&nbsp 💬 <a href="https://huggingface.co/spaces/rp-yu/Dimple-7B">Demo: Chat with Dimple</a>&nbsp&nbsp | &nbsp&nbsp📑 <a href="https://arxiv.org/abs/">Paper</a>&nbsp&nbsp | &nbsp&nbsp ✨ <a href="https://github.com/yu-rp/Dimple">Code</a>&nbsp&nbsp
</p>

# 💧 Dimple


**Dimple** is the first Discrete Diffusion Multimodal Large Language Model (DMLLM) that leverages a hybrid training paradigm combining autoregressive and diffusion-based instruction tuning. The model architecture is similar to Qwen and LLaVA, while introducing an **autoregressive-then-diffusion** training strategy:

* **Stage 1**: Autoregressive fine-tuning for alignment and initial instruction tuning.
* **Stage 2**: Diffusion-based fine-tuning for enhanced instruction-following capabilities.

Trained on the same dataset as LLaVA-NEXT, **Dimple-7B surpasses LLaVA-NEXT-7B by 3.9%**, demonstrating that diffusion-based multimodal large language models can match its autoregressive counterparts under similar training budget.

---

## 🔍 Highlights

* **Hybrid Training**: Combines autoregressive and diffusion training.
* **Diffusion Decoding**: Supports confident decoding, random decoding, maskgit-style decoding, and entropy-based decoding.
* **Controllable Generation**: Enables fine-grained control over format, structure, and length via structure priors.
* **Autoregressive-like Prefilling**: Enhances inference speed using prefilling techniques.

---

## 📊 Evaluation Results

| Benchmark             | Dimple-7B (ours) | LLaVA-1.5-7B | LLaVA-NEXT-7B | Eagle-7B | Eagle2-9B | Qwen-VL-7B | Qwen2.5-VL-7B |
| --------------------- | ---------------- | ------------ | ------------- | -------- | --------- | ---------- | ------------- |
| **Training Samples**  | 1.3M             | 1.2M         | 1.3M          | 2.4M     | 27.8M     | 1.5B       | -             |
| **Training Tokens**   | 0.8B             | -            | -             | -        | -         | -          | 2.6T          |
| **Base LLM**          | Dream (Qwen2.5)  | Vicuna       | Vicuna-1.5    | Vicuna   | Qwen2.5   | Qwen       | Qwen2.5       |
| **GQA**               | 59.2             | 62.0         | 64.8          | 64.9 | -         | 59.3       | -             |
| **MMBench (en test)** | 74.6         | 64.3         | 68.7          | 68.4     | -         | -          | 83.5      |
| **MME (Perception)**  | 1514             | 1510         | 1519          | 1528 | -         | -          | -             |
| **MME (Cognition)**   | 432          | -            | 332           | -        | -         | -          | -             |
| **MME (Total)**       | 1946         | -            | 1851          | -        | -         | -          | 2347      |
| **POPE**              | 86.2             | 85.8         | 86.7          | 88.8 | -         | -          | -             |
| **MMMU (val)**        | 45.2         | -            | 35.8          | 36.3     | 56.1      | -          | 58.6      |
| **SQA (img)**         | 77.1         | 66.8         | 72.8          | 70.0     | -         | -          | -             |
| **AI2D**              | 74.4         | -            | 65.4          | -        | 83.9  | 62.3       | 83.9      |
| **ChartQA**           | 63.4             | -            | 54.9          | 67.7 | 86.4  | 65.7       | 87.3      |
| **TextVQA**           | 61.6             | -            | 64.8      | -        | 83.0  | -          | -             |
| **OCRBench**          | 565          | -            | 490           | 529      | -         | -          | -             |
| **MathVista (mini)**  | 42.3         | -            | 33.0          | -        | 63.8  | 37.0       | 68.2      |
| **MMVet**             | 41.2             | 31.1         | 47.3      | -        | 62.2  | -          | 67.1      |

---

## 🛠️ Environment

Make sure your environment includes the following versions:

```bash
transformers==4.46.2
torch==2.5.1
accelerate==1.6.0
```

---

## 🚀 Inference Example

```python
import torch
from transformers import AutoProcessor, AutoModel
import json, requests
from PIL import Image

model_name = "rp-yu/Dimple-7B"
processor = AutoProcessor.from_pretrained(
    model_name,
    trust_remote_code=True
)
model = AutoModel.from_pretrained(
    model_name,
    torch_dtype=torch.bfloat16,
    trust_remote_code=True,
)

image_url = "https://qianwen-res.oss-cn-beijing.aliyuncs.com/Qwen-VL/assets/demo.jpeg"
messages = [
    [{"role": "user", "content": [
        {"type": "image", "image": image_url},
        {"type": "text", "text": "Describe this image."}
    ]}],
]
text = processor.apply_chat_template(
    messages, tokenize=False, add_generation_prompt=True, add_vision_id=False
)
images = [
    Image.open(requests.get(image_url, stream=True).raw).convert("RGB")
]

inputs = processor(
    text=text,
    images=images,
    videos=None,
    padding="longest",
    return_tensors="pt",
)

input_ids = inputs.pop("input_ids")
output = model.diffusion_generate(
    input_ids,
    max_new_tokens=64,
    output_history=True,
    return_dict_in_generate=True,
    steps=64,
    temperature=0.2,
    top_p=0.95,
    alg="origin",
    use_cache=True,
    alg_p_threshold=0.95,
    use_original_confidence=True,
    decoding_pipeline="dim",
    **inputs
)

generations = [
    processor.tokenizer.decode(g[len(p):].cpu().tolist())
    for p, g in zip(input_ids, output.sequences)
]

for j in range(len(messages)):
    print("output:", j, generations[j].split(processor.tokenizer.eos_token)[0])

# output: 0 In the image, a woman wearing a shirt with a plaid and a dog are sitting together on a beach. The sun appears to be setting in the background, creating a warm and serene atmosphere.
```

---

<<<<<<< HEAD
## 🏆 Evaluation

We evaluate **Dimple** using [lmms-eval](https://github.com/EvolvingLMMs-Lab/lmms-eval). The evaluation scripts are provided in the `lmms-eval` folder, and the evaluation commands for Dimple can be found at [`lmms-eval/examples/models/dimple.sh`](lmms-eval/examples/models/dimple.sh).

To run the evaluation, follow these steps:

1. **Install Dimple dependencies**
   Make sure all required packages for Dimple are installed. Refer to Dimple’s environment setup instructions for details.

2. **Install lmms-eval dependencies**
   Next, install the necessary dependencies for `lmms-eval`. These are listed in the `lmms-eval` repository.

3. **Set your `OPENAI_API_KEY`**
   Some tasks require OpenAI API access. To do this, edit the file [`lmms-eval/examples/models/dimple.sh`](lmms-eval/examples/models/dimple.sh) and replace `OPENAI_API_KEY=MY_OPENAI_API_KEY` with your actual API key.

Once all dependencies are installed and your API key is set, you can run the evaluation script directly:

```bash
sh lmms-eval/examples/models/dimple.sh
```

This will execute the evaluation pipeline for Dimple using the default configuration.


---
=======
## 📢 Community
Feel free to join the Dimple Community for in-depth discussions and idea exchange!
<div align="center">
<img src="https://github.com/user-attachments/assets/ab123b4f-3a39-43d9-b47f-893f1e4459a5" width="256"/>
</div>
>>>>>>> ca6dd65d

## 📚 Citation

> Citation information will be provided soon.
> Please stay tuned if you are interested in citing **Dimple** in your work.<|MERGE_RESOLUTION|>--- conflicted
+++ resolved
@@ -132,7 +132,6 @@
 
 ---
 
-<<<<<<< HEAD
 ## 🏆 Evaluation
 
 We evaluate **Dimple** using [lmms-eval](https://github.com/EvolvingLMMs-Lab/lmms-eval). The evaluation scripts are provided in the `lmms-eval` folder, and the evaluation commands for Dimple can be found at [`lmms-eval/examples/models/dimple.sh`](lmms-eval/examples/models/dimple.sh).
@@ -158,13 +157,11 @@
 
 
 ---
-=======
 ## 📢 Community
 Feel free to join the Dimple Community for in-depth discussions and idea exchange!
 <div align="center">
 <img src="https://github.com/user-attachments/assets/ab123b4f-3a39-43d9-b47f-893f1e4459a5" width="256"/>
 </div>
->>>>>>> ca6dd65d
 
 ## 📚 Citation
 
